--- conflicted
+++ resolved
@@ -1147,11 +1147,8 @@
 	require.NoError(t, err)
 	exprs = append(exprs, function)
 
-<<<<<<< HEAD
+
 	// ReverseUTF8
-=======
-	// ReverseUTF8 test
->>>>>>> 2c3d4f1a
 	function, err = NewFunction(mock.NewContext(), ast.Reverse, types.NewFieldType(mysql.TypeString), stringColumn)
 	require.NoError(t, err)
 	exprs = append(exprs, function)
@@ -1161,14 +1158,13 @@
 	require.NoError(t, err)
 	exprs = append(exprs, function)
 
-<<<<<<< HEAD
+
 	// space
 	function, err = NewFunction(mock.NewContext(), ast.Space, types.NewFieldType(mysql.TypeLonglong), int32Column)
 	require.NoError(t, err)
 	exprs = append(exprs, function)
 
-=======
->>>>>>> 2c3d4f1a
+
 	pushed, remained = PushDownExprs(sc, exprs, client, kv.TiFlash)
 	require.Len(t, pushed, len(exprs))
 	require.Len(t, remained, 0)
